--- conflicted
+++ resolved
@@ -78,12 +78,6 @@
             classesInPackage("javax"),
             classesInPackage("org.apache.beam"),
             classesInPackage("org.apache.commons.logging"),
-<<<<<<< HEAD
-            classesInPackage("com.google.cloud"),
-            classesInPackage("com.google.cloud.spanner"),
-            // via Bigtable
-=======
->>>>>>> ce5d04cc
             classesInPackage("org.joda.time"));
 
     assertThat(apiSurface, containsOnlyClassesMatching(allowedClasses));
